--- conflicted
+++ resolved
@@ -525,11 +525,7 @@
 	} else {
 		devinfo->bus_pub.bus->dstats.rx_errors++;
 		brcmu_pkt_buf_free_skb(skb);
-<<<<<<< HEAD
-		brcmf_usb_enq(devinfo, &devinfo->rx_freeq, req);
-=======
 		brcmf_usb_enq(devinfo, &devinfo->rx_freeq, req, NULL);
->>>>>>> 9316f0e3
 		return;
 	}
 
@@ -538,18 +534,13 @@
 		if (brcmf_proto_hdrpull(devinfo->dev, &ifidx, skb) != 0) {
 			brcmf_dbg(ERROR, "rx protocol error\n");
 			brcmu_pkt_buf_free_skb(skb);
-			brcmf_usb_enq(devinfo, &devinfo->rx_freeq, req);
 			devinfo->bus_pub.bus->dstats.rx_errors++;
 		} else
 			brcmf_rx_packet(devinfo->dev, ifidx, skb);
 		brcmf_usb_rx_refill(devinfo, req);
 	} else {
 		brcmu_pkt_buf_free_skb(skb);
-<<<<<<< HEAD
-		brcmf_usb_enq(devinfo, &devinfo->rx_freeq, req);
-=======
 		brcmf_usb_enq(devinfo, &devinfo->rx_freeq, req, NULL);
->>>>>>> 9316f0e3
 	}
 	return;
 
@@ -575,11 +566,7 @@
 			  skb->data, skb_tailroom(skb), brcmf_usb_rx_complete,
 			  req);
 	req->devinfo = devinfo;
-<<<<<<< HEAD
-	brcmf_usb_enq(devinfo, &devinfo->rx_postq, req);
-=======
 	brcmf_usb_enq(devinfo, &devinfo->rx_postq, req, NULL);
->>>>>>> 9316f0e3
 
 	ret = usb_submit_urb(req->urb, GFP_ATOMIC);
 	if (ret) {
@@ -690,11 +677,7 @@
 	usb_fill_bulk_urb(req->urb, devinfo->usbdev, devinfo->tx_pipe,
 			  skb->data, skb->len, brcmf_usb_tx_complete, req);
 	req->urb->transfer_flags |= URB_ZERO_PACKET;
-<<<<<<< HEAD
-	brcmf_usb_enq(devinfo, &devinfo->tx_postq, req);
-=======
 	brcmf_usb_enq(devinfo, &devinfo->tx_postq, req, NULL);
->>>>>>> 9316f0e3
 	ret = usb_submit_urb(req->urb, GFP_ATOMIC);
 	if (ret) {
 		brcmf_dbg(ERROR, "brcmf_usb_tx usb_submit_urb FAILED\n");
