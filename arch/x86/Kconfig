# Select 32 or 64 bit
config 64BIT
	bool "64-bit kernel" if ARCH = "x86"
	default ARCH = "x86_64"
	---help---
	  Say yes to build a 64-bit kernel - formerly known as x86_64
	  Say no to build a 32-bit kernel - formerly known as i386

config X86_32
	def_bool !64BIT
	select CLKSRC_I8253

config X86_64
	def_bool 64BIT
	select X86_DEV_DMA_OPS

### Arch settings
config X86
	def_bool y
	select HAVE_AOUT if X86_32
	select HAVE_UNSTABLE_SCHED_CLOCK
	select HAVE_IDE
	select HAVE_OPROFILE
	select HAVE_PCSPKR_PLATFORM
	select HAVE_PERF_EVENTS
	select HAVE_IRQ_WORK
	select HAVE_IOREMAP_PROT
	select HAVE_KPROBES
	select HAVE_MEMBLOCK
	select HAVE_MEMBLOCK_NODE_MAP
	select ARCH_DISCARD_MEMBLOCK
	select ARCH_WANT_OPTIONAL_GPIOLIB
	select ARCH_WANT_FRAME_POINTERS
	select HAVE_DMA_ATTRS
	select HAVE_DMA_CONTIGUOUS if !SWIOTLB
	select HAVE_KRETPROBES
	select HAVE_OPTPROBES
	select HAVE_FTRACE_MCOUNT_RECORD
	select HAVE_FENTRY if X86_64
	select HAVE_C_RECORDMCOUNT
	select HAVE_DYNAMIC_FTRACE
	select HAVE_FUNCTION_TRACER
	select HAVE_FUNCTION_GRAPH_TRACER
	select HAVE_FUNCTION_GRAPH_FP_TEST
	select HAVE_FUNCTION_TRACE_MCOUNT_TEST
	select HAVE_SYSCALL_TRACEPOINTS
	select HAVE_KVM
	select HAVE_ARCH_KGDB
	select HAVE_ARCH_TRACEHOOK
	select HAVE_GENERIC_DMA_COHERENT if X86_32
	select HAVE_EFFICIENT_UNALIGNED_ACCESS
	select USER_STACKTRACE_SUPPORT
	select HAVE_REGS_AND_STACK_ACCESS_API
	select HAVE_DMA_API_DEBUG
	select HAVE_KERNEL_GZIP
	select HAVE_KERNEL_BZIP2
	select HAVE_KERNEL_LZMA
	select HAVE_KERNEL_XZ
	select HAVE_KERNEL_LZO
	select HAVE_HW_BREAKPOINT
	select HAVE_MIXED_BREAKPOINTS_REGS
	select PERF_EVENTS
	select HAVE_PERF_EVENTS_NMI
	select HAVE_PERF_REGS
	select HAVE_PERF_USER_STACK_DUMP
	select ANON_INODES
	select HAVE_ALIGNED_STRUCT_PAGE if SLUB && !M386
	select HAVE_CMPXCHG_LOCAL if !M386
	select HAVE_CMPXCHG_DOUBLE
	select HAVE_ARCH_KMEMCHECK
	select HAVE_USER_RETURN_NOTIFIER
	select ARCH_BINFMT_ELF_RANDOMIZE_PIE
	select HAVE_ARCH_JUMP_LABEL
	select HAVE_TEXT_POKE_SMP
	select HAVE_GENERIC_HARDIRQS
	select ARCH_HAS_ATOMIC64_DEC_IF_POSITIVE
	select SPARSE_IRQ
	select GENERIC_FIND_FIRST_BIT
	select GENERIC_IRQ_PROBE
	select GENERIC_PENDING_IRQ if SMP
	select GENERIC_IRQ_SHOW
	select GENERIC_CLOCKEVENTS_MIN_ADJUST
	select IRQ_FORCED_THREADING
	select USE_GENERIC_SMP_HELPERS if SMP
	select HAVE_BPF_JIT if X86_64
	select CLKEVT_I8253
	select ARCH_HAVE_NMI_SAFE_CMPXCHG
	select GENERIC_IOMAP
	select DCACHE_WORD_ACCESS
	select GENERIC_SMP_IDLE_THREAD
	select ARCH_WANT_IPC_PARSE_VERSION if X86_32
	select HAVE_ARCH_SECCOMP_FILTER
	select BUILDTIME_EXTABLE_SORT
	select GENERIC_CMOS_UPDATE
	select CLOCKSOURCE_WATCHDOG
	select GENERIC_CLOCKEVENTS
	select ARCH_CLOCKSOURCE_DATA if X86_64
	select GENERIC_CLOCKEVENTS_BROADCAST if X86_64 || (X86_32 && X86_LOCAL_APIC)
	select GENERIC_TIME_VSYSCALL if X86_64
	select KTIME_SCALAR if X86_32
	select GENERIC_STRNCPY_FROM_USER
	select GENERIC_STRNLEN_USER
<<<<<<< HEAD
	select HAVE_RCU_USER_QS if X86_64
=======
	select HAVE_IRQ_TIME_ACCOUNTING
>>>>>>> fdf9c356

config INSTRUCTION_DECODER
	def_bool (KPROBES || PERF_EVENTS || UPROBES)

config OUTPUT_FORMAT
	string
	default "elf32-i386" if X86_32
	default "elf64-x86-64" if X86_64

config ARCH_DEFCONFIG
	string
	default "arch/x86/configs/i386_defconfig" if X86_32
	default "arch/x86/configs/x86_64_defconfig" if X86_64

config LOCKDEP_SUPPORT
	def_bool y

config STACKTRACE_SUPPORT
	def_bool y

config HAVE_LATENCYTOP_SUPPORT
	def_bool y

config MMU
	def_bool y

config SBUS
	bool

config NEED_DMA_MAP_STATE
       def_bool (X86_64 || INTEL_IOMMU || DMA_API_DEBUG)

config NEED_SG_DMA_LENGTH
	def_bool y

config GENERIC_ISA_DMA
	def_bool ISA_DMA_API

config GENERIC_BUG
	def_bool y
	depends on BUG
	select GENERIC_BUG_RELATIVE_POINTERS if X86_64

config GENERIC_BUG_RELATIVE_POINTERS
	bool

config GENERIC_HWEIGHT
	def_bool y

config GENERIC_GPIO
	bool

config ARCH_MAY_HAVE_PC_FDC
	def_bool ISA_DMA_API

config RWSEM_GENERIC_SPINLOCK
	def_bool !X86_XADD

config RWSEM_XCHGADD_ALGORITHM
	def_bool X86_XADD

config GENERIC_CALIBRATE_DELAY
	def_bool y

config ARCH_HAS_CPU_RELAX
	def_bool y

config ARCH_HAS_DEFAULT_IDLE
	def_bool y

config ARCH_HAS_CACHE_LINE_SIZE
	def_bool y

config ARCH_HAS_CPU_AUTOPROBE
	def_bool y

config HAVE_SETUP_PER_CPU_AREA
	def_bool y

config NEED_PER_CPU_EMBED_FIRST_CHUNK
	def_bool y

config NEED_PER_CPU_PAGE_FIRST_CHUNK
	def_bool y

config ARCH_HIBERNATION_POSSIBLE
	def_bool y

config ARCH_SUSPEND_POSSIBLE
	def_bool y

config ZONE_DMA32
	bool
	default X86_64

config AUDIT_ARCH
	bool
	default X86_64

config ARCH_SUPPORTS_OPTIMIZED_INLINING
	def_bool y

config ARCH_SUPPORTS_DEBUG_PAGEALLOC
	def_bool y

config HAVE_INTEL_TXT
	def_bool y
	depends on EXPERIMENTAL && INTEL_IOMMU && ACPI

config X86_32_SMP
	def_bool y
	depends on X86_32 && SMP

config X86_64_SMP
	def_bool y
	depends on X86_64 && SMP

config X86_HT
	def_bool y
	depends on SMP

config X86_32_LAZY_GS
	def_bool y
	depends on X86_32 && !CC_STACKPROTECTOR

config ARCH_HWEIGHT_CFLAGS
	string
	default "-fcall-saved-ecx -fcall-saved-edx" if X86_32
	default "-fcall-saved-rdi -fcall-saved-rsi -fcall-saved-rdx -fcall-saved-rcx -fcall-saved-r8 -fcall-saved-r9 -fcall-saved-r10 -fcall-saved-r11" if X86_64

config ARCH_CPU_PROBE_RELEASE
	def_bool y
	depends on HOTPLUG_CPU

config ARCH_SUPPORTS_UPROBES
	def_bool y

source "init/Kconfig"
source "kernel/Kconfig.freezer"

menu "Processor type and features"

config ZONE_DMA
	bool "DMA memory allocation support" if EXPERT
	default y
	help
	  DMA memory allocation support allows devices with less than 32-bit
	  addressing to allocate within the first 16MB of address space.
	  Disable if no such devices will be used.

	  If unsure, say Y.

config SMP
	bool "Symmetric multi-processing support"
	---help---
	  This enables support for systems with more than one CPU. If you have
	  a system with only one CPU, like most personal computers, say N. If
	  you have a system with more than one CPU, say Y.

	  If you say N here, the kernel will run on single and multiprocessor
	  machines, but will use only one CPU of a multiprocessor machine. If
	  you say Y here, the kernel will run on many, but not all,
	  singleprocessor machines. On a singleprocessor machine, the kernel
	  will run faster if you say N here.

	  Note that if you say Y here and choose architecture "586" or
	  "Pentium" under "Processor family", the kernel will not work on 486
	  architectures. Similarly, multiprocessor kernels for the "PPro"
	  architecture may not work on all Pentium based boards.

	  People using multiprocessor machines who say Y here should also say
	  Y to "Enhanced Real Time Clock Support", below. The "Advanced Power
	  Management" code will be disabled if you say Y here.

	  See also <file:Documentation/x86/i386/IO-APIC.txt>,
	  <file:Documentation/nmi_watchdog.txt> and the SMP-HOWTO available at
	  <http://www.tldp.org/docs.html#howto>.

	  If you don't know what to do here, say N.

config X86_X2APIC
	bool "Support x2apic"
	depends on X86_LOCAL_APIC && X86_64 && IRQ_REMAP
	---help---
	  This enables x2apic support on CPUs that have this feature.

	  This allows 32-bit apic IDs (so it can support very large systems),
	  and accesses the local apic via MSRs not via mmio.

	  If you don't know what to do here, say N.

config X86_MPPARSE
	bool "Enable MPS table" if ACPI
	default y
	depends on X86_LOCAL_APIC
	---help---
	  For old smp systems that do not have proper acpi support. Newer systems
	  (esp with 64bit cpus) with acpi support, MADT and DSDT will override it

config X86_BIGSMP
	bool "Support for big SMP systems with more than 8 CPUs"
	depends on X86_32 && SMP
	---help---
	  This option is needed for the systems that have more than 8 CPUs

if X86_32
config X86_EXTENDED_PLATFORM
	bool "Support for extended (non-PC) x86 platforms"
	default y
	---help---
	  If you disable this option then the kernel will only support
	  standard PC platforms. (which covers the vast majority of
	  systems out there.)

	  If you enable this option then you'll be able to select support
	  for the following (non-PC) 32 bit x86 platforms:
		AMD Elan
		NUMAQ (IBM/Sequent)
		RDC R-321x SoC
		SGI 320/540 (Visual Workstation)
		STA2X11-based (e.g. Northville)
		Summit/EXA (IBM x440)
		Unisys ES7000 IA32 series
		Moorestown MID devices

	  If you have one of these systems, or if you want to build a
	  generic distribution kernel, say Y here - otherwise say N.
endif

if X86_64
config X86_EXTENDED_PLATFORM
	bool "Support for extended (non-PC) x86 platforms"
	default y
	---help---
	  If you disable this option then the kernel will only support
	  standard PC platforms. (which covers the vast majority of
	  systems out there.)

	  If you enable this option then you'll be able to select support
	  for the following (non-PC) 64 bit x86 platforms:
		Numascale NumaChip
		ScaleMP vSMP
		SGI Ultraviolet

	  If you have one of these systems, or if you want to build a
	  generic distribution kernel, say Y here - otherwise say N.
endif
# This is an alphabetically sorted list of 64 bit extended platforms
# Please maintain the alphabetic order if and when there are additions
config X86_NUMACHIP
	bool "Numascale NumaChip"
	depends on X86_64
	depends on X86_EXTENDED_PLATFORM
	depends on NUMA
	depends on SMP
	depends on X86_X2APIC
	---help---
	  Adds support for Numascale NumaChip large-SMP systems. Needed to
	  enable more than ~168 cores.
	  If you don't have one of these, you should say N here.

config X86_VSMP
	bool "ScaleMP vSMP"
	select PARAVIRT_GUEST
	select PARAVIRT
	depends on X86_64 && PCI
	depends on X86_EXTENDED_PLATFORM
	depends on SMP
	---help---
	  Support for ScaleMP vSMP systems.  Say 'Y' here if this kernel is
	  supposed to run on these EM64T-based machines.  Only choose this option
	  if you have one of these machines.

config X86_UV
	bool "SGI Ultraviolet"
	depends on X86_64
	depends on X86_EXTENDED_PLATFORM
	depends on NUMA
	depends on X86_X2APIC
	---help---
	  This option is needed in order to support SGI Ultraviolet systems.
	  If you don't have one of these, you should say N here.

# Following is an alphabetically sorted list of 32 bit extended platforms
# Please maintain the alphabetic order if and when there are additions

config X86_INTEL_CE
	bool "CE4100 TV platform"
	depends on PCI
	depends on PCI_GODIRECT
	depends on X86_32
	depends on X86_EXTENDED_PLATFORM
	select X86_REBOOTFIXUPS
	select OF
	select OF_EARLY_FLATTREE
	select IRQ_DOMAIN
	---help---
	  Select for the Intel CE media processor (CE4100) SOC.
	  This option compiles in support for the CE4100 SOC for settop
	  boxes and media devices.

config X86_WANT_INTEL_MID
	bool "Intel MID platform support"
	depends on X86_32
	depends on X86_EXTENDED_PLATFORM
	---help---
	  Select to build a kernel capable of supporting Intel MID platform
	  systems which do not have the PCI legacy interfaces (Moorestown,
	  Medfield). If you are building for a PC class system say N here.

if X86_WANT_INTEL_MID

config X86_INTEL_MID
	bool

config X86_MDFLD
       bool "Medfield MID platform"
	depends on PCI
	depends on PCI_GOANY
	depends on X86_IO_APIC
	select X86_INTEL_MID
	select SFI
	select DW_APB_TIMER
	select APB_TIMER
	select I2C
	select SPI
	select INTEL_SCU_IPC
	select X86_PLATFORM_DEVICES
	select MFD_INTEL_MSIC
	---help---
	  Medfield is Intel's Low Power Intel Architecture (LPIA) based Moblin
	  Internet Device(MID) platform. 
	  Unlike standard x86 PCs, Medfield does not have many legacy devices
	  nor standard legacy replacement devices/features. e.g. Medfield does
	  not contain i8259, i8254, HPET, legacy BIOS, most of the io ports.

endif

config X86_RDC321X
	bool "RDC R-321x SoC"
	depends on X86_32
	depends on X86_EXTENDED_PLATFORM
	select M486
	select X86_REBOOTFIXUPS
	---help---
	  This option is needed for RDC R-321x system-on-chip, also known
	  as R-8610-(G).
	  If you don't have one of these chips, you should say N here.

config X86_32_NON_STANDARD
	bool "Support non-standard 32-bit SMP architectures"
	depends on X86_32 && SMP
	depends on X86_EXTENDED_PLATFORM
	---help---
	  This option compiles in the NUMAQ, Summit, bigsmp, ES7000,
	  STA2X11, default subarchitectures.  It is intended for a generic
	  binary kernel. If you select them all, kernel will probe it
	  one by one and will fallback to default.

# Alphabetically sorted list of Non standard 32 bit platforms

config X86_NUMAQ
	bool "NUMAQ (IBM/Sequent)"
	depends on X86_32_NON_STANDARD
	depends on PCI
	select NUMA
	select X86_MPPARSE
	---help---
	  This option is used for getting Linux to run on a NUMAQ (IBM/Sequent)
	  NUMA multiquad box. This changes the way that processors are
	  bootstrapped, and uses Clustered Logical APIC addressing mode instead
	  of Flat Logical.  You will need a new lynxer.elf file to flash your
	  firmware with - send email to <Martin.Bligh@us.ibm.com>.

config X86_SUPPORTS_MEMORY_FAILURE
	def_bool y
	# MCE code calls memory_failure():
	depends on X86_MCE
	# On 32-bit this adds too big of NODES_SHIFT and we run out of page flags:
	depends on !X86_NUMAQ
	# On 32-bit SPARSEMEM adds too big of SECTIONS_WIDTH:
	depends on X86_64 || !SPARSEMEM
	select ARCH_SUPPORTS_MEMORY_FAILURE

config X86_VISWS
	bool "SGI 320/540 (Visual Workstation)"
	depends on X86_32 && PCI && X86_MPPARSE && PCI_GODIRECT
	depends on X86_32_NON_STANDARD
	---help---
	  The SGI Visual Workstation series is an IA32-based workstation
	  based on SGI systems chips with some legacy PC hardware attached.

	  Say Y here to create a kernel to run on the SGI 320 or 540.

	  A kernel compiled for the Visual Workstation will run on general
	  PCs as well. See <file:Documentation/sgi-visws.txt> for details.

config STA2X11
	bool "STA2X11 Companion Chip Support"
	depends on X86_32_NON_STANDARD && PCI
	select X86_DEV_DMA_OPS
	select X86_DMA_REMAP
	select SWIOTLB
	select MFD_STA2X11
	select ARCH_REQUIRE_GPIOLIB
	default n
	---help---
	  This adds support for boards based on the STA2X11 IO-Hub,
	  a.k.a. "ConneXt". The chip is used in place of the standard
	  PC chipset, so all "standard" peripherals are missing. If this
	  option is selected the kernel will still be able to boot on
	  standard PC machines.

config X86_SUMMIT
	bool "Summit/EXA (IBM x440)"
	depends on X86_32_NON_STANDARD
	---help---
	  This option is needed for IBM systems that use the Summit/EXA chipset.
	  In particular, it is needed for the x440.

config X86_ES7000
	bool "Unisys ES7000 IA32 series"
	depends on X86_32_NON_STANDARD && X86_BIGSMP
	---help---
	  Support for Unisys ES7000 systems.  Say 'Y' here if this kernel is
	  supposed to run on an IA32-based Unisys ES7000 system.

config X86_32_IRIS
	tristate "Eurobraille/Iris poweroff module"
	depends on X86_32
	---help---
	  The Iris machines from EuroBraille do not have APM or ACPI support
	  to shut themselves down properly.  A special I/O sequence is
	  needed to do so, which is what this module does at
	  kernel shutdown.

	  This is only for Iris machines from EuroBraille.

	  If unused, say N.

config SCHED_OMIT_FRAME_POINTER
	def_bool y
	prompt "Single-depth WCHAN output"
	depends on X86
	---help---
	  Calculate simpler /proc/<PID>/wchan values. If this option
	  is disabled then wchan values will recurse back to the
	  caller function. This provides more accurate wchan values,
	  at the expense of slightly more scheduling overhead.

	  If in doubt, say "Y".

menuconfig PARAVIRT_GUEST
	bool "Paravirtualized guest support"
	---help---
	  Say Y here to get to see options related to running Linux under
	  various hypervisors.  This option alone does not add any kernel code.

	  If you say N, all options in this submenu will be skipped and disabled.

if PARAVIRT_GUEST

config PARAVIRT_TIME_ACCOUNTING
	bool "Paravirtual steal time accounting"
	select PARAVIRT
	default n
	---help---
	  Select this option to enable fine granularity task steal time
	  accounting. Time spent executing other tasks in parallel with
	  the current vCPU is discounted from the vCPU power. To account for
	  that, there can be a small performance impact.

	  If in doubt, say N here.

source "arch/x86/xen/Kconfig"

config KVM_CLOCK
	bool "KVM paravirtualized clock"
	select PARAVIRT
	select PARAVIRT_CLOCK
	---help---
	  Turning on this option will allow you to run a paravirtualized clock
	  when running over the KVM hypervisor. Instead of relying on a PIT
	  (or probably other) emulation by the underlying device model, the host
	  provides the guest with timing infrastructure such as time of day, and
	  system time

config KVM_GUEST
	bool "KVM Guest support"
	select PARAVIRT
	---help---
	  This option enables various optimizations for running under the KVM
	  hypervisor.

source "arch/x86/lguest/Kconfig"

config PARAVIRT
	bool "Enable paravirtualization code"
	---help---
	  This changes the kernel so it can modify itself when it is run
	  under a hypervisor, potentially improving performance significantly
	  over full virtualization.  However, when run without a hypervisor
	  the kernel is theoretically slower and slightly larger.

config PARAVIRT_SPINLOCKS
	bool "Paravirtualization layer for spinlocks"
	depends on PARAVIRT && SMP && EXPERIMENTAL
	---help---
	  Paravirtualized spinlocks allow a pvops backend to replace the
	  spinlock implementation with something virtualization-friendly
	  (for example, block the virtual CPU rather than spinning).

	  Unfortunately the downside is an up to 5% performance hit on
	  native kernels, with various workloads.

	  If you are unsure how to answer this question, answer N.

config PARAVIRT_CLOCK
	bool

endif

config PARAVIRT_DEBUG
	bool "paravirt-ops debugging"
	depends on PARAVIRT && DEBUG_KERNEL
	---help---
	  Enable to debug paravirt_ops internals.  Specifically, BUG if
	  a paravirt_op is missing when it is called.

config NO_BOOTMEM
	def_bool y

config MEMTEST
	bool "Memtest"
	---help---
	  This option adds a kernel parameter 'memtest', which allows memtest
	  to be set.
	        memtest=0, mean disabled; -- default
	        memtest=1, mean do 1 test pattern;
	        ...
	        memtest=4, mean do 4 test patterns.
	  If you are unsure how to answer this question, answer N.

config X86_SUMMIT_NUMA
	def_bool y
	depends on X86_32 && NUMA && X86_32_NON_STANDARD

config X86_CYCLONE_TIMER
	def_bool y
	depends on X86_SUMMIT

source "arch/x86/Kconfig.cpu"

config HPET_TIMER
	def_bool X86_64
	prompt "HPET Timer Support" if X86_32
	---help---
	  Use the IA-PC HPET (High Precision Event Timer) to manage
	  time in preference to the PIT and RTC, if a HPET is
	  present.
	  HPET is the next generation timer replacing legacy 8254s.
	  The HPET provides a stable time base on SMP
	  systems, unlike the TSC, but it is more expensive to access,
	  as it is off-chip.  You can find the HPET spec at
	  <http://www.intel.com/hardwaredesign/hpetspec_1.pdf>.

	  You can safely choose Y here.  However, HPET will only be
	  activated if the platform and the BIOS support this feature.
	  Otherwise the 8254 will be used for timing services.

	  Choose N to continue using the legacy 8254 timer.

config HPET_EMULATE_RTC
	def_bool y
	depends on HPET_TIMER && (RTC=y || RTC=m || RTC_DRV_CMOS=m || RTC_DRV_CMOS=y)

config APB_TIMER
       def_bool y if X86_INTEL_MID
       prompt "Intel MID APB Timer Support" if X86_INTEL_MID
       select DW_APB_TIMER
       depends on X86_INTEL_MID && SFI
       help
         APB timer is the replacement for 8254, HPET on X86 MID platforms.
         The APBT provides a stable time base on SMP
         systems, unlike the TSC, but it is more expensive to access,
         as it is off-chip. APB timers are always running regardless of CPU
         C states, they are used as per CPU clockevent device when possible.

# Mark as expert because too many people got it wrong.
# The code disables itself when not needed.
config DMI
	default y
	bool "Enable DMI scanning" if EXPERT
	---help---
	  Enabled scanning of DMI to identify machine quirks. Say Y
	  here unless you have verified that your setup is not
	  affected by entries in the DMI blacklist. Required by PNP
	  BIOS code.

config GART_IOMMU
	bool "GART IOMMU support" if EXPERT
	default y
	select SWIOTLB
	depends on X86_64 && PCI && AMD_NB
	---help---
	  Support for full DMA access of devices with 32bit memory access only
	  on systems with more than 3GB. This is usually needed for USB,
	  sound, many IDE/SATA chipsets and some other devices.
	  Provides a driver for the AMD Athlon64/Opteron/Turion/Sempron GART
	  based hardware IOMMU and a software bounce buffer based IOMMU used
	  on Intel systems and as fallback.
	  The code is only active when needed (enough memory and limited
	  device) unless CONFIG_IOMMU_DEBUG or iommu=force is specified
	  too.

config CALGARY_IOMMU
	bool "IBM Calgary IOMMU support"
	select SWIOTLB
	depends on X86_64 && PCI && EXPERIMENTAL
	---help---
	  Support for hardware IOMMUs in IBM's xSeries x366 and x460
	  systems. Needed to run systems with more than 3GB of memory
	  properly with 32-bit PCI devices that do not support DAC
	  (Double Address Cycle). Calgary also supports bus level
	  isolation, where all DMAs pass through the IOMMU.  This
	  prevents them from going anywhere except their intended
	  destination. This catches hard-to-find kernel bugs and
	  mis-behaving drivers and devices that do not use the DMA-API
	  properly to set up their DMA buffers.  The IOMMU can be
	  turned off at boot time with the iommu=off parameter.
	  Normally the kernel will make the right choice by itself.
	  If unsure, say Y.

config CALGARY_IOMMU_ENABLED_BY_DEFAULT
	def_bool y
	prompt "Should Calgary be enabled by default?"
	depends on CALGARY_IOMMU
	---help---
	  Should Calgary be enabled by default? if you choose 'y', Calgary
	  will be used (if it exists). If you choose 'n', Calgary will not be
	  used even if it exists. If you choose 'n' and would like to use
	  Calgary anyway, pass 'iommu=calgary' on the kernel command line.
	  If unsure, say Y.

# need this always selected by IOMMU for the VIA workaround
config SWIOTLB
	def_bool y if X86_64
	---help---
	  Support for software bounce buffers used on x86-64 systems
	  which don't have a hardware IOMMU. Using this PCI devices
	  which can only access 32-bits of memory can be used on systems
	  with more than 3 GB of memory.
	  If unsure, say Y.

config IOMMU_HELPER
	def_bool (CALGARY_IOMMU || GART_IOMMU || SWIOTLB || AMD_IOMMU)

config MAXSMP
	bool "Enable Maximum number of SMP Processors and NUMA Nodes"
	depends on X86_64 && SMP && DEBUG_KERNEL && EXPERIMENTAL
	select CPUMASK_OFFSTACK
	---help---
	  Enable maximum number of CPUS and NUMA Nodes for this architecture.
	  If unsure, say N.

config NR_CPUS
	int "Maximum number of CPUs" if SMP && !MAXSMP
	range 2 8 if SMP && X86_32 && !X86_BIGSMP
	range 2 512 if SMP && !MAXSMP
	default "1" if !SMP
	default "4096" if MAXSMP
	default "32" if SMP && (X86_NUMAQ || X86_SUMMIT || X86_BIGSMP || X86_ES7000)
	default "8" if SMP
	---help---
	  This allows you to specify the maximum number of CPUs which this
	  kernel will support.  The maximum supported value is 512 and the
	  minimum value which makes sense is 2.

	  This is purely to save memory - each supported CPU adds
	  approximately eight kilobytes to the kernel image.

config SCHED_SMT
	bool "SMT (Hyperthreading) scheduler support"
	depends on X86_HT
	---help---
	  SMT scheduler support improves the CPU scheduler's decision making
	  when dealing with Intel Pentium 4 chips with HyperThreading at a
	  cost of slightly increased overhead in some places. If unsure say
	  N here.

config SCHED_MC
	def_bool y
	prompt "Multi-core scheduler support"
	depends on X86_HT
	---help---
	  Multi-core scheduler support improves the CPU scheduler's decision
	  making when dealing with multi-core CPU chips at a cost of slightly
	  increased overhead in some places. If unsure say N here.

source "kernel/Kconfig.preempt"

config X86_UP_APIC
	bool "Local APIC support on uniprocessors"
	depends on X86_32 && !SMP && !X86_32_NON_STANDARD
	---help---
	  A local APIC (Advanced Programmable Interrupt Controller) is an
	  integrated interrupt controller in the CPU. If you have a single-CPU
	  system which has a processor with a local APIC, you can say Y here to
	  enable and use it. If you say Y here even though your machine doesn't
	  have a local APIC, then the kernel will still run with no slowdown at
	  all. The local APIC supports CPU-generated self-interrupts (timer,
	  performance counters), and the NMI watchdog which detects hard
	  lockups.

config X86_UP_IOAPIC
	bool "IO-APIC support on uniprocessors"
	depends on X86_UP_APIC
	---help---
	  An IO-APIC (I/O Advanced Programmable Interrupt Controller) is an
	  SMP-capable replacement for PC-style interrupt controllers. Most
	  SMP systems and many recent uniprocessor systems have one.

	  If you have a single-CPU system with an IO-APIC, you can say Y here
	  to use it. If you say Y here even though your machine doesn't have
	  an IO-APIC, then the kernel will still run with no slowdown at all.

config X86_LOCAL_APIC
	def_bool y
	depends on X86_64 || SMP || X86_32_NON_STANDARD || X86_UP_APIC

config X86_IO_APIC
	def_bool y
	depends on X86_64 || SMP || X86_32_NON_STANDARD || X86_UP_IOAPIC

config X86_VISWS_APIC
	def_bool y
	depends on X86_32 && X86_VISWS

config X86_REROUTE_FOR_BROKEN_BOOT_IRQS
	bool "Reroute for broken boot IRQs"
	depends on X86_IO_APIC
	---help---
	  This option enables a workaround that fixes a source of
	  spurious interrupts. This is recommended when threaded
	  interrupt handling is used on systems where the generation of
	  superfluous "boot interrupts" cannot be disabled.

	  Some chipsets generate a legacy INTx "boot IRQ" when the IRQ
	  entry in the chipset's IO-APIC is masked (as, e.g. the RT
	  kernel does during interrupt handling). On chipsets where this
	  boot IRQ generation cannot be disabled, this workaround keeps
	  the original IRQ line masked so that only the equivalent "boot
	  IRQ" is delivered to the CPUs. The workaround also tells the
	  kernel to set up the IRQ handler on the boot IRQ line. In this
	  way only one interrupt is delivered to the kernel. Otherwise
	  the spurious second interrupt may cause the kernel to bring
	  down (vital) interrupt lines.

	  Only affects "broken" chipsets. Interrupt sharing may be
	  increased on these systems.

config X86_MCE
	bool "Machine Check / overheating reporting"
	---help---
	  Machine Check support allows the processor to notify the
	  kernel if it detects a problem (e.g. overheating, data corruption).
	  The action the kernel takes depends on the severity of the problem,
	  ranging from warning messages to halting the machine.

config X86_MCE_INTEL
	def_bool y
	prompt "Intel MCE features"
	depends on X86_MCE && X86_LOCAL_APIC
	---help---
	   Additional support for intel specific MCE features such as
	   the thermal monitor.

config X86_MCE_AMD
	def_bool y
	prompt "AMD MCE features"
	depends on X86_MCE && X86_LOCAL_APIC
	---help---
	   Additional support for AMD specific MCE features such as
	   the DRAM Error Threshold.

config X86_ANCIENT_MCE
	bool "Support for old Pentium 5 / WinChip machine checks"
	depends on X86_32 && X86_MCE
	---help---
	  Include support for machine check handling on old Pentium 5 or WinChip
	  systems. These typically need to be enabled explicitely on the command
	  line.

config X86_MCE_THRESHOLD
	depends on X86_MCE_AMD || X86_MCE_INTEL
	def_bool y

config X86_MCE_INJECT
	depends on X86_MCE
	tristate "Machine check injector support"
	---help---
	  Provide support for injecting machine checks for testing purposes.
	  If you don't know what a machine check is and you don't do kernel
	  QA it is safe to say n.

config X86_THERMAL_VECTOR
	def_bool y
	depends on X86_MCE_INTEL

config VM86
	bool "Enable VM86 support" if EXPERT
	default y
	depends on X86_32
	---help---
	  This option is required by programs like DOSEMU to run 16-bit legacy
	  code on X86 processors. It also may be needed by software like
	  XFree86 to initialize some video cards via BIOS. Disabling this
	  option saves about 6k.

config TOSHIBA
	tristate "Toshiba Laptop support"
	depends on X86_32
	---help---
	  This adds a driver to safely access the System Management Mode of
	  the CPU on Toshiba portables with a genuine Toshiba BIOS. It does
	  not work on models with a Phoenix BIOS. The System Management Mode
	  is used to set the BIOS and power saving options on Toshiba portables.

	  For information on utilities to make use of this driver see the
	  Toshiba Linux utilities web site at:
	  <http://www.buzzard.org.uk/toshiba/>.

	  Say Y if you intend to run this kernel on a Toshiba portable.
	  Say N otherwise.

config I8K
	tristate "Dell laptop support"
	select HWMON
	---help---
	  This adds a driver to safely access the System Management Mode
	  of the CPU on the Dell Inspiron 8000. The System Management Mode
	  is used to read cpu temperature and cooling fan status and to
	  control the fans on the I8K portables.

	  This driver has been tested only on the Inspiron 8000 but it may
	  also work with other Dell laptops. You can force loading on other
	  models by passing the parameter `force=1' to the module. Use at
	  your own risk.

	  For information on utilities to make use of this driver see the
	  I8K Linux utilities web site at:
	  <http://people.debian.org/~dz/i8k/>

	  Say Y if you intend to run this kernel on a Dell Inspiron 8000.
	  Say N otherwise.

config X86_REBOOTFIXUPS
	bool "Enable X86 board specific fixups for reboot"
	depends on X86_32
	---help---
	  This enables chipset and/or board specific fixups to be done
	  in order to get reboot to work correctly. This is only needed on
	  some combinations of hardware and BIOS. The symptom, for which
	  this config is intended, is when reboot ends with a stalled/hung
	  system.

	  Currently, the only fixup is for the Geode machines using
	  CS5530A and CS5536 chipsets and the RDC R-321x SoC.

	  Say Y if you want to enable the fixup. Currently, it's safe to
	  enable this option even if you don't need it.
	  Say N otherwise.

config MICROCODE
	tristate "/dev/cpu/microcode - microcode support"
	select FW_LOADER
	---help---
	  If you say Y here, you will be able to update the microcode on
	  certain Intel and AMD processors. The Intel support is for the
	  IA32 family, e.g. Pentium Pro, Pentium II, Pentium III,
	  Pentium 4, Xeon etc. The AMD support is for family 0x10 and
	  0x11 processors, e.g. Opteron, Phenom and Turion 64 Ultra.
	  You will obviously need the actual microcode binary data itself
	  which is not shipped with the Linux kernel.

	  This option selects the general module only, you need to select
	  at least one vendor specific module as well.

	  To compile this driver as a module, choose M here: the
	  module will be called microcode.

config MICROCODE_INTEL
	bool "Intel microcode patch loading support"
	depends on MICROCODE
	default MICROCODE
	select FW_LOADER
	---help---
	  This options enables microcode patch loading support for Intel
	  processors.

	  For latest news and information on obtaining all the required
	  Intel ingredients for this driver, check:
	  <http://www.urbanmyth.org/microcode/>.

config MICROCODE_AMD
	bool "AMD microcode patch loading support"
	depends on MICROCODE
	select FW_LOADER
	---help---
	  If you select this option, microcode patch loading support for AMD
	  processors will be enabled.

config MICROCODE_OLD_INTERFACE
	def_bool y
	depends on MICROCODE

config X86_MSR
	tristate "/dev/cpu/*/msr - Model-specific register support"
	---help---
	  This device gives privileged processes access to the x86
	  Model-Specific Registers (MSRs).  It is a character device with
	  major 202 and minors 0 to 31 for /dev/cpu/0/msr to /dev/cpu/31/msr.
	  MSR accesses are directed to a specific CPU on multi-processor
	  systems.

config X86_CPUID
	tristate "/dev/cpu/*/cpuid - CPU information support"
	---help---
	  This device gives processes access to the x86 CPUID instruction to
	  be executed on a specific processor.  It is a character device
	  with major 203 and minors 0 to 31 for /dev/cpu/0/cpuid to
	  /dev/cpu/31/cpuid.

choice
	prompt "High Memory Support"
	default HIGHMEM64G if X86_NUMAQ
	default HIGHMEM4G
	depends on X86_32

config NOHIGHMEM
	bool "off"
	depends on !X86_NUMAQ
	---help---
	  Linux can use up to 64 Gigabytes of physical memory on x86 systems.
	  However, the address space of 32-bit x86 processors is only 4
	  Gigabytes large. That means that, if you have a large amount of
	  physical memory, not all of it can be "permanently mapped" by the
	  kernel. The physical memory that's not permanently mapped is called
	  "high memory".

	  If you are compiling a kernel which will never run on a machine with
	  more than 1 Gigabyte total physical RAM, answer "off" here (default
	  choice and suitable for most users). This will result in a "3GB/1GB"
	  split: 3GB are mapped so that each process sees a 3GB virtual memory
	  space and the remaining part of the 4GB virtual memory space is used
	  by the kernel to permanently map as much physical memory as
	  possible.

	  If the machine has between 1 and 4 Gigabytes physical RAM, then
	  answer "4GB" here.

	  If more than 4 Gigabytes is used then answer "64GB" here. This
	  selection turns Intel PAE (Physical Address Extension) mode on.
	  PAE implements 3-level paging on IA32 processors. PAE is fully
	  supported by Linux, PAE mode is implemented on all recent Intel
	  processors (Pentium Pro and better). NOTE: If you say "64GB" here,
	  then the kernel will not boot on CPUs that don't support PAE!

	  The actual amount of total physical memory will either be
	  auto detected or can be forced by using a kernel command line option
	  such as "mem=256M". (Try "man bootparam" or see the documentation of
	  your boot loader (lilo or loadlin) about how to pass options to the
	  kernel at boot time.)

	  If unsure, say "off".

config HIGHMEM4G
	bool "4GB"
	depends on !X86_NUMAQ
	---help---
	  Select this if you have a 32-bit processor and between 1 and 4
	  gigabytes of physical RAM.

config HIGHMEM64G
	bool "64GB"
	depends on !M386 && !M486
	select X86_PAE
	---help---
	  Select this if you have a 32-bit processor and more than 4
	  gigabytes of physical RAM.

endchoice

choice
	depends on EXPERIMENTAL
	prompt "Memory split" if EXPERT
	default VMSPLIT_3G
	depends on X86_32
	---help---
	  Select the desired split between kernel and user memory.

	  If the address range available to the kernel is less than the
	  physical memory installed, the remaining memory will be available
	  as "high memory". Accessing high memory is a little more costly
	  than low memory, as it needs to be mapped into the kernel first.
	  Note that increasing the kernel address space limits the range
	  available to user programs, making the address space there
	  tighter.  Selecting anything other than the default 3G/1G split
	  will also likely make your kernel incompatible with binary-only
	  kernel modules.

	  If you are not absolutely sure what you are doing, leave this
	  option alone!

	config VMSPLIT_3G
		bool "3G/1G user/kernel split"
	config VMSPLIT_3G_OPT
		depends on !X86_PAE
		bool "3G/1G user/kernel split (for full 1G low memory)"
	config VMSPLIT_2G
		bool "2G/2G user/kernel split"
	config VMSPLIT_2G_OPT
		depends on !X86_PAE
		bool "2G/2G user/kernel split (for full 2G low memory)"
	config VMSPLIT_1G
		bool "1G/3G user/kernel split"
endchoice

config PAGE_OFFSET
	hex
	default 0xB0000000 if VMSPLIT_3G_OPT
	default 0x80000000 if VMSPLIT_2G
	default 0x78000000 if VMSPLIT_2G_OPT
	default 0x40000000 if VMSPLIT_1G
	default 0xC0000000
	depends on X86_32

config HIGHMEM
	def_bool y
	depends on X86_32 && (HIGHMEM64G || HIGHMEM4G)

config X86_PAE
	bool "PAE (Physical Address Extension) Support"
	depends on X86_32 && !HIGHMEM4G
	---help---
	  PAE is required for NX support, and furthermore enables
	  larger swapspace support for non-overcommit purposes. It
	  has the cost of more pagetable lookup overhead, and also
	  consumes more pagetable space per process.

config ARCH_PHYS_ADDR_T_64BIT
	def_bool X86_64 || X86_PAE

config ARCH_DMA_ADDR_T_64BIT
	def_bool X86_64 || HIGHMEM64G

config DIRECT_GBPAGES
	bool "Enable 1GB pages for kernel pagetables" if EXPERT
	default y
	depends on X86_64
	---help---
	  Allow the kernel linear mapping to use 1GB pages on CPUs that
	  support it. This can improve the kernel's performance a tiny bit by
	  reducing TLB pressure. If in doubt, say "Y".

# Common NUMA Features
config NUMA
	bool "Numa Memory Allocation and Scheduler Support"
	depends on SMP
	depends on X86_64 || (X86_32 && HIGHMEM64G && (X86_NUMAQ || X86_BIGSMP || X86_SUMMIT && ACPI) && EXPERIMENTAL)
	default y if (X86_NUMAQ || X86_SUMMIT || X86_BIGSMP)
	---help---
	  Enable NUMA (Non Uniform Memory Access) support.

	  The kernel will try to allocate memory used by a CPU on the
	  local memory controller of the CPU and add some more
	  NUMA awareness to the kernel.

	  For 64-bit this is recommended if the system is Intel Core i7
	  (or later), AMD Opteron, or EM64T NUMA.

	  For 32-bit this is only needed on (rare) 32-bit-only platforms
	  that support NUMA topologies, such as NUMAQ / Summit, or if you
	  boot a 32-bit kernel on a 64-bit NUMA platform.

	  Otherwise, you should say N.

comment "NUMA (Summit) requires SMP, 64GB highmem support, ACPI"
	depends on X86_32 && X86_SUMMIT && (!HIGHMEM64G || !ACPI)

config AMD_NUMA
	def_bool y
	prompt "Old style AMD Opteron NUMA detection"
	depends on X86_64 && NUMA && PCI
	---help---
	  Enable AMD NUMA node topology detection.  You should say Y here if
	  you have a multi processor AMD system. This uses an old method to
	  read the NUMA configuration directly from the builtin Northbridge
	  of Opteron. It is recommended to use X86_64_ACPI_NUMA instead,
	  which also takes priority if both are compiled in.

config X86_64_ACPI_NUMA
	def_bool y
	prompt "ACPI NUMA detection"
	depends on X86_64 && NUMA && ACPI && PCI
	select ACPI_NUMA
	---help---
	  Enable ACPI SRAT based node topology detection.

# Some NUMA nodes have memory ranges that span
# other nodes.  Even though a pfn is valid and
# between a node's start and end pfns, it may not
# reside on that node.  See memmap_init_zone()
# for details.
config NODES_SPAN_OTHER_NODES
	def_bool y
	depends on X86_64_ACPI_NUMA

config NUMA_EMU
	bool "NUMA emulation"
	depends on NUMA
	---help---
	  Enable NUMA emulation. A flat machine will be split
	  into virtual nodes when booted with "numa=fake=N", where N is the
	  number of nodes. This is only useful for debugging.

config NODES_SHIFT
	int "Maximum NUMA Nodes (as a power of 2)" if !MAXSMP
	range 1 10
	default "10" if MAXSMP
	default "6" if X86_64
	default "4" if X86_NUMAQ
	default "3"
	depends on NEED_MULTIPLE_NODES
	---help---
	  Specify the maximum number of NUMA Nodes available on the target
	  system.  Increases memory reserved to accommodate various tables.

config HAVE_ARCH_ALLOC_REMAP
	def_bool y
	depends on X86_32 && NUMA

config ARCH_HAVE_MEMORY_PRESENT
	def_bool y
	depends on X86_32 && DISCONTIGMEM

config NEED_NODE_MEMMAP_SIZE
	def_bool y
	depends on X86_32 && (DISCONTIGMEM || SPARSEMEM)

config ARCH_FLATMEM_ENABLE
	def_bool y
	depends on X86_32 && !NUMA

config ARCH_DISCONTIGMEM_ENABLE
	def_bool y
	depends on NUMA && X86_32

config ARCH_DISCONTIGMEM_DEFAULT
	def_bool y
	depends on NUMA && X86_32

config ARCH_SPARSEMEM_ENABLE
	def_bool y
	depends on X86_64 || NUMA || (EXPERIMENTAL && X86_32) || X86_32_NON_STANDARD
	select SPARSEMEM_STATIC if X86_32
	select SPARSEMEM_VMEMMAP_ENABLE if X86_64

config ARCH_SPARSEMEM_DEFAULT
	def_bool y
	depends on X86_64

config ARCH_SELECT_MEMORY_MODEL
	def_bool y
	depends on ARCH_SPARSEMEM_ENABLE

config ARCH_MEMORY_PROBE
	def_bool X86_64
	depends on MEMORY_HOTPLUG

config ARCH_PROC_KCORE_TEXT
	def_bool y
	depends on X86_64 && PROC_KCORE

config ILLEGAL_POINTER_VALUE
       hex
       default 0 if X86_32
       default 0xdead000000000000 if X86_64

source "mm/Kconfig"

config HIGHPTE
	bool "Allocate 3rd-level pagetables from highmem"
	depends on HIGHMEM
	---help---
	  The VM uses one page table entry for each page of physical memory.
	  For systems with a lot of RAM, this can be wasteful of precious
	  low memory.  Setting this option will put user-space page table
	  entries in high memory.

config X86_CHECK_BIOS_CORRUPTION
	bool "Check for low memory corruption"
	---help---
	  Periodically check for memory corruption in low memory, which
	  is suspected to be caused by BIOS.  Even when enabled in the
	  configuration, it is disabled at runtime.  Enable it by
	  setting "memory_corruption_check=1" on the kernel command
	  line.  By default it scans the low 64k of memory every 60
	  seconds; see the memory_corruption_check_size and
	  memory_corruption_check_period parameters in
	  Documentation/kernel-parameters.txt to adjust this.

	  When enabled with the default parameters, this option has
	  almost no overhead, as it reserves a relatively small amount
	  of memory and scans it infrequently.  It both detects corruption
	  and prevents it from affecting the running system.

	  It is, however, intended as a diagnostic tool; if repeatable
	  BIOS-originated corruption always affects the same memory,
	  you can use memmap= to prevent the kernel from using that
	  memory.

config X86_BOOTPARAM_MEMORY_CORRUPTION_CHECK
	bool "Set the default setting of memory_corruption_check"
	depends on X86_CHECK_BIOS_CORRUPTION
	default y
	---help---
	  Set whether the default state of memory_corruption_check is
	  on or off.

config X86_RESERVE_LOW
	int "Amount of low memory, in kilobytes, to reserve for the BIOS"
	default 64
	range 4 640
	---help---
	  Specify the amount of low memory to reserve for the BIOS.

	  The first page contains BIOS data structures that the kernel
	  must not use, so that page must always be reserved.

	  By default we reserve the first 64K of physical RAM, as a
	  number of BIOSes are known to corrupt that memory range
	  during events such as suspend/resume or monitor cable
	  insertion, so it must not be used by the kernel.

	  You can set this to 4 if you are absolutely sure that you
	  trust the BIOS to get all its memory reservations and usages
	  right.  If you know your BIOS have problems beyond the
	  default 64K area, you can set this to 640 to avoid using the
	  entire low memory range.

	  If you have doubts about the BIOS (e.g. suspend/resume does
	  not work or there's kernel crashes after certain hardware
	  hotplug events) then you might want to enable
	  X86_CHECK_BIOS_CORRUPTION=y to allow the kernel to check
	  typical corruption patterns.

	  Leave this to the default value of 64 if you are unsure.

config MATH_EMULATION
	bool
	prompt "Math emulation" if X86_32
	---help---
	  Linux can emulate a math coprocessor (used for floating point
	  operations) if you don't have one. 486DX and Pentium processors have
	  a math coprocessor built in, 486SX and 386 do not, unless you added
	  a 487DX or 387, respectively. (The messages during boot time can
	  give you some hints here ["man dmesg"].) Everyone needs either a
	  coprocessor or this emulation.

	  If you don't have a math coprocessor, you need to say Y here; if you
	  say Y here even though you have a coprocessor, the coprocessor will
	  be used nevertheless. (This behavior can be changed with the kernel
	  command line option "no387", which comes handy if your coprocessor
	  is broken. Try "man bootparam" or see the documentation of your boot
	  loader (lilo or loadlin) about how to pass options to the kernel at
	  boot time.) This means that it is a good idea to say Y here if you
	  intend to use this kernel on different machines.

	  More information about the internals of the Linux math coprocessor
	  emulation can be found in <file:arch/x86/math-emu/README>.

	  If you are not sure, say Y; apart from resulting in a 66 KB bigger
	  kernel, it won't hurt.

config MTRR
	def_bool y
	prompt "MTRR (Memory Type Range Register) support" if EXPERT
	---help---
	  On Intel P6 family processors (Pentium Pro, Pentium II and later)
	  the Memory Type Range Registers (MTRRs) may be used to control
	  processor access to memory ranges. This is most useful if you have
	  a video (VGA) card on a PCI or AGP bus. Enabling write-combining
	  allows bus write transfers to be combined into a larger transfer
	  before bursting over the PCI/AGP bus. This can increase performance
	  of image write operations 2.5 times or more. Saying Y here creates a
	  /proc/mtrr file which may be used to manipulate your processor's
	  MTRRs. Typically the X server should use this.

	  This code has a reasonably generic interface so that similar
	  control registers on other processors can be easily supported
	  as well:

	  The Cyrix 6x86, 6x86MX and M II processors have Address Range
	  Registers (ARRs) which provide a similar functionality to MTRRs. For
	  these, the ARRs are used to emulate the MTRRs.
	  The AMD K6-2 (stepping 8 and above) and K6-3 processors have two
	  MTRRs. The Centaur C6 (WinChip) has 8 MCRs, allowing
	  write-combining. All of these processors are supported by this code
	  and it makes sense to say Y here if you have one of them.

	  Saying Y here also fixes a problem with buggy SMP BIOSes which only
	  set the MTRRs for the boot CPU and not for the secondary CPUs. This
	  can lead to all sorts of problems, so it's good to say Y here.

	  You can safely say Y even if your machine doesn't have MTRRs, you'll
	  just add about 9 KB to your kernel.

	  See <file:Documentation/x86/mtrr.txt> for more information.

config MTRR_SANITIZER
	def_bool y
	prompt "MTRR cleanup support"
	depends on MTRR
	---help---
	  Convert MTRR layout from continuous to discrete, so X drivers can
	  add writeback entries.

	  Can be disabled with disable_mtrr_cleanup on the kernel command line.
	  The largest mtrr entry size for a continuous block can be set with
	  mtrr_chunk_size.

	  If unsure, say Y.

config MTRR_SANITIZER_ENABLE_DEFAULT
	int "MTRR cleanup enable value (0-1)"
	range 0 1
	default "0"
	depends on MTRR_SANITIZER
	---help---
	  Enable mtrr cleanup default value

config MTRR_SANITIZER_SPARE_REG_NR_DEFAULT
	int "MTRR cleanup spare reg num (0-7)"
	range 0 7
	default "1"
	depends on MTRR_SANITIZER
	---help---
	  mtrr cleanup spare entries default, it can be changed via
	  mtrr_spare_reg_nr=N on the kernel command line.

config X86_PAT
	def_bool y
	prompt "x86 PAT support" if EXPERT
	depends on MTRR
	---help---
	  Use PAT attributes to setup page level cache control.

	  PATs are the modern equivalents of MTRRs and are much more
	  flexible than MTRRs.

	  Say N here if you see bootup problems (boot crash, boot hang,
	  spontaneous reboots) or a non-working video driver.

	  If unsure, say Y.

config ARCH_USES_PG_UNCACHED
	def_bool y
	depends on X86_PAT

config ARCH_RANDOM
	def_bool y
	prompt "x86 architectural random number generator" if EXPERT
	---help---
	  Enable the x86 architectural RDRAND instruction
	  (Intel Bull Mountain technology) to generate random numbers.
	  If supported, this is a high bandwidth, cryptographically
	  secure hardware random number generator.

config EFI
	bool "EFI runtime service support"
	depends on ACPI
	---help---
	  This enables the kernel to use EFI runtime services that are
	  available (such as the EFI variable services).

	  This option is only useful on systems that have EFI firmware.
	  In addition, you should use the latest ELILO loader available
	  at <http://elilo.sourceforge.net> in order to take advantage
	  of EFI runtime services. However, even with this option, the
	  resultant kernel should continue to boot on existing non-EFI
	  platforms.

config EFI_STUB
       bool "EFI stub support"
       depends on EFI
       ---help---
          This kernel feature allows a bzImage to be loaded directly
	  by EFI firmware without the use of a bootloader.

	  See Documentation/x86/efi-stub.txt for more information.

config SECCOMP
	def_bool y
	prompt "Enable seccomp to safely compute untrusted bytecode"
	---help---
	  This kernel feature is useful for number crunching applications
	  that may need to compute untrusted bytecode during their
	  execution. By using pipes or other transports made available to
	  the process as file descriptors supporting the read/write
	  syscalls, it's possible to isolate those applications in
	  their own address space using seccomp. Once seccomp is
	  enabled via prctl(PR_SET_SECCOMP), it cannot be disabled
	  and the task is only allowed to execute a few safe syscalls
	  defined by each seccomp mode.

	  If unsure, say Y. Only embedded should say N here.

config CC_STACKPROTECTOR
	bool "Enable -fstack-protector buffer overflow detection"
	---help---
	  This option turns on the -fstack-protector GCC feature. This
	  feature puts, at the beginning of functions, a canary value on
	  the stack just before the return address, and validates
	  the value just before actually returning.  Stack based buffer
	  overflows (that need to overwrite this return address) now also
	  overwrite the canary, which gets detected and the attack is then
	  neutralized via a kernel panic.

	  This feature requires gcc version 4.2 or above, or a distribution
	  gcc with the feature backported. Older versions are automatically
	  detected and for those versions, this configuration option is
	  ignored. (and a warning is printed during bootup)

source kernel/Kconfig.hz

config KEXEC
	bool "kexec system call"
	---help---
	  kexec is a system call that implements the ability to shutdown your
	  current kernel, and to start another kernel.  It is like a reboot
	  but it is independent of the system firmware.   And like a reboot
	  you can start any kernel with it, not just Linux.

	  The name comes from the similarity to the exec system call.

	  It is an ongoing process to be certain the hardware in a machine
	  is properly shutdown, so do not be surprised if this code does not
	  initially work for you.  It may help to enable device hotplugging
	  support.  As of this writing the exact hardware interface is
	  strongly in flux, so no good recommendation can be made.

config CRASH_DUMP
	bool "kernel crash dumps"
	depends on X86_64 || (X86_32 && HIGHMEM)
	---help---
	  Generate crash dump after being started by kexec.
	  This should be normally only set in special crash dump kernels
	  which are loaded in the main kernel with kexec-tools into
	  a specially reserved region and then later executed after
	  a crash by kdump/kexec. The crash dump kernel must be compiled
	  to a memory address not used by the main kernel or BIOS using
	  PHYSICAL_START, or it must be built as a relocatable image
	  (CONFIG_RELOCATABLE=y).
	  For more details see Documentation/kdump/kdump.txt

config KEXEC_JUMP
	bool "kexec jump (EXPERIMENTAL)"
	depends on EXPERIMENTAL
	depends on KEXEC && HIBERNATION
	---help---
	  Jump between original kernel and kexeced kernel and invoke
	  code in physical address mode via KEXEC

config PHYSICAL_START
	hex "Physical address where the kernel is loaded" if (EXPERT || CRASH_DUMP)
	default "0x1000000"
	---help---
	  This gives the physical address where the kernel is loaded.

	  If kernel is a not relocatable (CONFIG_RELOCATABLE=n) then
	  bzImage will decompress itself to above physical address and
	  run from there. Otherwise, bzImage will run from the address where
	  it has been loaded by the boot loader and will ignore above physical
	  address.

	  In normal kdump cases one does not have to set/change this option
	  as now bzImage can be compiled as a completely relocatable image
	  (CONFIG_RELOCATABLE=y) and be used to load and run from a different
	  address. This option is mainly useful for the folks who don't want
	  to use a bzImage for capturing the crash dump and want to use a
	  vmlinux instead. vmlinux is not relocatable hence a kernel needs
	  to be specifically compiled to run from a specific memory area
	  (normally a reserved region) and this option comes handy.

	  So if you are using bzImage for capturing the crash dump,
	  leave the value here unchanged to 0x1000000 and set
	  CONFIG_RELOCATABLE=y.  Otherwise if you plan to use vmlinux
	  for capturing the crash dump change this value to start of
	  the reserved region.  In other words, it can be set based on
	  the "X" value as specified in the "crashkernel=YM@XM"
	  command line boot parameter passed to the panic-ed
	  kernel. Please take a look at Documentation/kdump/kdump.txt
	  for more details about crash dumps.

	  Usage of bzImage for capturing the crash dump is recommended as
	  one does not have to build two kernels. Same kernel can be used
	  as production kernel and capture kernel. Above option should have
	  gone away after relocatable bzImage support is introduced. But it
	  is present because there are users out there who continue to use
	  vmlinux for dump capture. This option should go away down the
	  line.

	  Don't change this unless you know what you are doing.

config RELOCATABLE
	bool "Build a relocatable kernel"
	default y
	---help---
	  This builds a kernel image that retains relocation information
	  so it can be loaded someplace besides the default 1MB.
	  The relocations tend to make the kernel binary about 10% larger,
	  but are discarded at runtime.

	  One use is for the kexec on panic case where the recovery kernel
	  must live at a different physical address than the primary
	  kernel.

	  Note: If CONFIG_RELOCATABLE=y, then the kernel runs from the address
	  it has been loaded at and the compile time physical address
	  (CONFIG_PHYSICAL_START) is ignored.

# Relocation on x86-32 needs some additional build support
config X86_NEED_RELOCS
	def_bool y
	depends on X86_32 && RELOCATABLE

config PHYSICAL_ALIGN
	hex "Alignment value to which kernel should be aligned" if X86_32
	default "0x1000000"
	range 0x2000 0x1000000
	---help---
	  This value puts the alignment restrictions on physical address
	  where kernel is loaded and run from. Kernel is compiled for an
	  address which meets above alignment restriction.

	  If bootloader loads the kernel at a non-aligned address and
	  CONFIG_RELOCATABLE is set, kernel will move itself to nearest
	  address aligned to above value and run from there.

	  If bootloader loads the kernel at a non-aligned address and
	  CONFIG_RELOCATABLE is not set, kernel will ignore the run time
	  load address and decompress itself to the address it has been
	  compiled for and run from there. The address for which kernel is
	  compiled already meets above alignment restrictions. Hence the
	  end result is that kernel runs from a physical address meeting
	  above alignment restrictions.

	  Don't change this unless you know what you are doing.

config HOTPLUG_CPU
	bool "Support for hot-pluggable CPUs"
	depends on SMP && HOTPLUG
	---help---
	  Say Y here to allow turning CPUs off and on. CPUs can be
	  controlled through /sys/devices/system/cpu.
	  ( Note: power management support will enable this option
	    automatically on SMP systems. )
	  Say N if you want to disable CPU hotplug.

config COMPAT_VDSO
	def_bool y
	prompt "Compat VDSO support"
	depends on X86_32 || IA32_EMULATION
	---help---
	  Map the 32-bit VDSO to the predictable old-style address too.

	  Say N here if you are running a sufficiently recent glibc
	  version (2.3.3 or later), to remove the high-mapped
	  VDSO mapping and to exclusively use the randomized VDSO.

	  If unsure, say Y.

config CMDLINE_BOOL
	bool "Built-in kernel command line"
	---help---
	  Allow for specifying boot arguments to the kernel at
	  build time.  On some systems (e.g. embedded ones), it is
	  necessary or convenient to provide some or all of the
	  kernel boot arguments with the kernel itself (that is,
	  to not rely on the boot loader to provide them.)

	  To compile command line arguments into the kernel,
	  set this option to 'Y', then fill in the
	  the boot arguments in CONFIG_CMDLINE.

	  Systems with fully functional boot loaders (i.e. non-embedded)
	  should leave this option set to 'N'.

config CMDLINE
	string "Built-in kernel command string"
	depends on CMDLINE_BOOL
	default ""
	---help---
	  Enter arguments here that should be compiled into the kernel
	  image and used at boot time.  If the boot loader provides a
	  command line at boot time, it is appended to this string to
	  form the full kernel command line, when the system boots.

	  However, you can use the CONFIG_CMDLINE_OVERRIDE option to
	  change this behavior.

	  In most cases, the command line (whether built-in or provided
	  by the boot loader) should specify the device for the root
	  file system.

config CMDLINE_OVERRIDE
	bool "Built-in command line overrides boot loader arguments"
	depends on CMDLINE_BOOL
	---help---
	  Set this option to 'Y' to have the kernel ignore the boot loader
	  command line, and use ONLY the built-in command line.

	  This is used to work around broken boot loaders.  This should
	  be set to 'N' under normal conditions.

endmenu

config ARCH_ENABLE_MEMORY_HOTPLUG
	def_bool y
	depends on X86_64 || (X86_32 && HIGHMEM)

config ARCH_ENABLE_MEMORY_HOTREMOVE
	def_bool y
	depends on MEMORY_HOTPLUG

config USE_PERCPU_NUMA_NODE_ID
	def_bool y
	depends on NUMA

menu "Power management and ACPI options"

config ARCH_HIBERNATION_HEADER
	def_bool y
	depends on X86_64 && HIBERNATION

source "kernel/power/Kconfig"

source "drivers/acpi/Kconfig"

source "drivers/sfi/Kconfig"

config X86_APM_BOOT
	def_bool y
	depends on APM

menuconfig APM
	tristate "APM (Advanced Power Management) BIOS support"
	depends on X86_32 && PM_SLEEP
	---help---
	  APM is a BIOS specification for saving power using several different
	  techniques. This is mostly useful for battery powered laptops with
	  APM compliant BIOSes. If you say Y here, the system time will be
	  reset after a RESUME operation, the /proc/apm device will provide
	  battery status information, and user-space programs will receive
	  notification of APM "events" (e.g. battery status change).

	  If you select "Y" here, you can disable actual use of the APM
	  BIOS by passing the "apm=off" option to the kernel at boot time.

	  Note that the APM support is almost completely disabled for
	  machines with more than one CPU.

	  In order to use APM, you will need supporting software. For location
	  and more information, read <file:Documentation/power/apm-acpi.txt>
	  and the Battery Powered Linux mini-HOWTO, available from
	  <http://www.tldp.org/docs.html#howto>.

	  This driver does not spin down disk drives (see the hdparm(8)
	  manpage ("man 8 hdparm") for that), and it doesn't turn off
	  VESA-compliant "green" monitors.

	  This driver does not support the TI 4000M TravelMate and the ACER
	  486/DX4/75 because they don't have compliant BIOSes. Many "green"
	  desktop machines also don't have compliant BIOSes, and this driver
	  may cause those machines to panic during the boot phase.

	  Generally, if you don't have a battery in your machine, there isn't
	  much point in using this driver and you should say N. If you get
	  random kernel OOPSes or reboots that don't seem to be related to
	  anything, try disabling/enabling this option (or disabling/enabling
	  APM in your BIOS).

	  Some other things you should try when experiencing seemingly random,
	  "weird" problems:

	  1) make sure that you have enough swap space and that it is
	  enabled.
	  2) pass the "no-hlt" option to the kernel
	  3) switch on floating point emulation in the kernel and pass
	  the "no387" option to the kernel
	  4) pass the "floppy=nodma" option to the kernel
	  5) pass the "mem=4M" option to the kernel (thereby disabling
	  all but the first 4 MB of RAM)
	  6) make sure that the CPU is not over clocked.
	  7) read the sig11 FAQ at <http://www.bitwizard.nl/sig11/>
	  8) disable the cache from your BIOS settings
	  9) install a fan for the video card or exchange video RAM
	  10) install a better fan for the CPU
	  11) exchange RAM chips
	  12) exchange the motherboard.

	  To compile this driver as a module, choose M here: the
	  module will be called apm.

if APM

config APM_IGNORE_USER_SUSPEND
	bool "Ignore USER SUSPEND"
	---help---
	  This option will ignore USER SUSPEND requests. On machines with a
	  compliant APM BIOS, you want to say N. However, on the NEC Versa M
	  series notebooks, it is necessary to say Y because of a BIOS bug.

config APM_DO_ENABLE
	bool "Enable PM at boot time"
	---help---
	  Enable APM features at boot time. From page 36 of the APM BIOS
	  specification: "When disabled, the APM BIOS does not automatically
	  power manage devices, enter the Standby State, enter the Suspend
	  State, or take power saving steps in response to CPU Idle calls."
	  This driver will make CPU Idle calls when Linux is idle (unless this
	  feature is turned off -- see "Do CPU IDLE calls", below). This
	  should always save battery power, but more complicated APM features
	  will be dependent on your BIOS implementation. You may need to turn
	  this option off if your computer hangs at boot time when using APM
	  support, or if it beeps continuously instead of suspending. Turn
	  this off if you have a NEC UltraLite Versa 33/C or a Toshiba
	  T400CDT. This is off by default since most machines do fine without
	  this feature.

config APM_CPU_IDLE
	bool "Make CPU Idle calls when idle"
	---help---
	  Enable calls to APM CPU Idle/CPU Busy inside the kernel's idle loop.
	  On some machines, this can activate improved power savings, such as
	  a slowed CPU clock rate, when the machine is idle. These idle calls
	  are made after the idle loop has run for some length of time (e.g.,
	  333 mS). On some machines, this will cause a hang at boot time or
	  whenever the CPU becomes idle. (On machines with more than one CPU,
	  this option does nothing.)

config APM_DISPLAY_BLANK
	bool "Enable console blanking using APM"
	---help---
	  Enable console blanking using the APM. Some laptops can use this to
	  turn off the LCD backlight when the screen blanker of the Linux
	  virtual console blanks the screen. Note that this is only used by
	  the virtual console screen blanker, and won't turn off the backlight
	  when using the X Window system. This also doesn't have anything to
	  do with your VESA-compliant power-saving monitor. Further, this
	  option doesn't work for all laptops -- it might not turn off your
	  backlight at all, or it might print a lot of errors to the console,
	  especially if you are using gpm.

config APM_ALLOW_INTS
	bool "Allow interrupts during APM BIOS calls"
	---help---
	  Normally we disable external interrupts while we are making calls to
	  the APM BIOS as a measure to lessen the effects of a badly behaving
	  BIOS implementation.  The BIOS should reenable interrupts if it
	  needs to.  Unfortunately, some BIOSes do not -- especially those in
	  many of the newer IBM Thinkpads.  If you experience hangs when you
	  suspend, try setting this to Y.  Otherwise, say N.

endif # APM

source "drivers/cpufreq/Kconfig"

source "drivers/cpuidle/Kconfig"

source "drivers/idle/Kconfig"

endmenu


menu "Bus options (PCI etc.)"

config PCI
	bool "PCI support"
	default y
	select ARCH_SUPPORTS_MSI if (X86_LOCAL_APIC && X86_IO_APIC)
	---help---
	  Find out whether you have a PCI motherboard. PCI is the name of a
	  bus system, i.e. the way the CPU talks to the other stuff inside
	  your box. Other bus systems are ISA, EISA, MicroChannel (MCA) or
	  VESA. If you have PCI, say Y, otherwise N.

choice
	prompt "PCI access mode"
	depends on X86_32 && PCI
	default PCI_GOANY
	---help---
	  On PCI systems, the BIOS can be used to detect the PCI devices and
	  determine their configuration. However, some old PCI motherboards
	  have BIOS bugs and may crash if this is done. Also, some embedded
	  PCI-based systems don't have any BIOS at all. Linux can also try to
	  detect the PCI hardware directly without using the BIOS.

	  With this option, you can specify how Linux should detect the
	  PCI devices. If you choose "BIOS", the BIOS will be used,
	  if you choose "Direct", the BIOS won't be used, and if you
	  choose "MMConfig", then PCI Express MMCONFIG will be used.
	  If you choose "Any", the kernel will try MMCONFIG, then the
	  direct access method and falls back to the BIOS if that doesn't
	  work. If unsure, go with the default, which is "Any".

config PCI_GOBIOS
	bool "BIOS"

config PCI_GOMMCONFIG
	bool "MMConfig"

config PCI_GODIRECT
	bool "Direct"

config PCI_GOOLPC
	bool "OLPC XO-1"
	depends on OLPC

config PCI_GOANY
	bool "Any"

endchoice

config PCI_BIOS
	def_bool y
	depends on X86_32 && PCI && (PCI_GOBIOS || PCI_GOANY)

# x86-64 doesn't support PCI BIOS access from long mode so always go direct.
config PCI_DIRECT
	def_bool y
	depends on PCI && (X86_64 || (PCI_GODIRECT || PCI_GOANY || PCI_GOOLPC || PCI_GOMMCONFIG))

config PCI_MMCONFIG
	def_bool y
	depends on X86_32 && PCI && (ACPI || SFI) && (PCI_GOMMCONFIG || PCI_GOANY)

config PCI_OLPC
	def_bool y
	depends on PCI && OLPC && (PCI_GOOLPC || PCI_GOANY)

config PCI_XEN
	def_bool y
	depends on PCI && XEN
	select SWIOTLB_XEN

config PCI_DOMAINS
	def_bool y
	depends on PCI

config PCI_MMCONFIG
	bool "Support mmconfig PCI config space access"
	depends on X86_64 && PCI && ACPI

config PCI_CNB20LE_QUIRK
	bool "Read CNB20LE Host Bridge Windows" if EXPERT
	default n
	depends on PCI && EXPERIMENTAL
	help
	  Read the PCI windows out of the CNB20LE host bridge. This allows
	  PCI hotplug to work on systems with the CNB20LE chipset which do
	  not have ACPI.

	  There's no public spec for this chipset, and this functionality
	  is known to be incomplete.

	  You should say N unless you know you need this.

source "drivers/pci/pcie/Kconfig"

source "drivers/pci/Kconfig"

# x86_64 have no ISA slots, but can have ISA-style DMA.
config ISA_DMA_API
	bool "ISA-style DMA support" if (X86_64 && EXPERT)
	default y
	help
	  Enables ISA-style DMA support for devices requiring such controllers.
	  If unsure, say Y.

if X86_32

config ISA
	bool "ISA support"
	---help---
	  Find out whether you have ISA slots on your motherboard.  ISA is the
	  name of a bus system, i.e. the way the CPU talks to the other stuff
	  inside your box.  Other bus systems are PCI, EISA, MicroChannel
	  (MCA) or VESA.  ISA is an older system, now being displaced by PCI;
	  newer boards don't support it.  If you have ISA, say Y, otherwise N.

config EISA
	bool "EISA support"
	depends on ISA
	---help---
	  The Extended Industry Standard Architecture (EISA) bus was
	  developed as an open alternative to the IBM MicroChannel bus.

	  The EISA bus provided some of the features of the IBM MicroChannel
	  bus while maintaining backward compatibility with cards made for
	  the older ISA bus.  The EISA bus saw limited use between 1988 and
	  1995 when it was made obsolete by the PCI bus.

	  Say Y here if you are building a kernel for an EISA-based machine.

	  Otherwise, say N.

source "drivers/eisa/Kconfig"

config SCx200
	tristate "NatSemi SCx200 support"
	---help---
	  This provides basic support for National Semiconductor's
	  (now AMD's) Geode processors.  The driver probes for the
	  PCI-IDs of several on-chip devices, so its a good dependency
	  for other scx200_* drivers.

	  If compiled as a module, the driver is named scx200.

config SCx200HR_TIMER
	tristate "NatSemi SCx200 27MHz High-Resolution Timer Support"
	depends on SCx200
	default y
	---help---
	  This driver provides a clocksource built upon the on-chip
	  27MHz high-resolution timer.  Its also a workaround for
	  NSC Geode SC-1100's buggy TSC, which loses time when the
	  processor goes idle (as is done by the scheduler).  The
	  other workaround is idle=poll boot option.

config OLPC
	bool "One Laptop Per Child support"
	depends on !X86_PAE
	select GPIOLIB
	select OF
	select OF_PROMTREE
	select IRQ_DOMAIN
	---help---
	  Add support for detecting the unique features of the OLPC
	  XO hardware.

config OLPC_XO1_PM
	bool "OLPC XO-1 Power Management"
	depends on OLPC && MFD_CS5535 && PM_SLEEP
	select MFD_CORE
	---help---
	  Add support for poweroff and suspend of the OLPC XO-1 laptop.

config OLPC_XO1_RTC
	bool "OLPC XO-1 Real Time Clock"
	depends on OLPC_XO1_PM && RTC_DRV_CMOS
	---help---
	  Add support for the XO-1 real time clock, which can be used as a
	  programmable wakeup source.

config OLPC_XO1_SCI
	bool "OLPC XO-1 SCI extras"
	depends on OLPC && OLPC_XO1_PM
	select POWER_SUPPLY
	select GPIO_CS5535
	select MFD_CORE
	---help---
	  Add support for SCI-based features of the OLPC XO-1 laptop:
	   - EC-driven system wakeups
	   - Power button
	   - Ebook switch
	   - Lid switch
	   - AC adapter status updates
	   - Battery status updates

config OLPC_XO15_SCI
	bool "OLPC XO-1.5 SCI extras"
	depends on OLPC && ACPI
	select POWER_SUPPLY
	---help---
	  Add support for SCI-based features of the OLPC XO-1.5 laptop:
	   - EC-driven system wakeups
	   - AC adapter status updates
	   - Battery status updates

config ALIX
	bool "PCEngines ALIX System Support (LED setup)"
	select GPIOLIB
	---help---
	  This option enables system support for the PCEngines ALIX.
	  At present this just sets up LEDs for GPIO control on
	  ALIX2/3/6 boards.  However, other system specific setup should
	  get added here.

	  Note: You must still enable the drivers for GPIO and LED support
	  (GPIO_CS5535 & LEDS_GPIO) to actually use the LEDs

	  Note: You have to set alix.force=1 for boards with Award BIOS.

config NET5501
	bool "Soekris Engineering net5501 System Support (LEDS, GPIO, etc)"
	select GPIOLIB
	---help---
	  This option enables system support for the Soekris Engineering net5501.

config GEOS
	bool "Traverse Technologies GEOS System Support (LEDS, GPIO, etc)"
	select GPIOLIB
	depends on DMI
	---help---
	  This option enables system support for the Traverse Technologies GEOS.

endif # X86_32

config AMD_NB
	def_bool y
	depends on CPU_SUP_AMD && PCI

source "drivers/pcmcia/Kconfig"

source "drivers/pci/hotplug/Kconfig"

config RAPIDIO
	bool "RapidIO support"
	depends on PCI
	default n
	help
	  If you say Y here, the kernel will include drivers and
	  infrastructure code to support RapidIO interconnect devices.

source "drivers/rapidio/Kconfig"

endmenu


menu "Executable file formats / Emulations"

source "fs/Kconfig.binfmt"

config IA32_EMULATION
	bool "IA32 Emulation"
	depends on X86_64
	select COMPAT_BINFMT_ELF
	---help---
	  Include code to run legacy 32-bit programs under a
	  64-bit kernel. You should likely turn this on, unless you're
	  100% sure that you don't have any 32-bit programs left.

config IA32_AOUT
	tristate "IA32 a.out support"
	depends on IA32_EMULATION
	---help---
	  Support old a.out binaries in the 32bit emulation.

config X86_X32
	bool "x32 ABI for 64-bit mode (EXPERIMENTAL)"
	depends on X86_64 && IA32_EMULATION && EXPERIMENTAL
	---help---
	  Include code to run binaries for the x32 native 32-bit ABI
	  for 64-bit processors.  An x32 process gets access to the
	  full 64-bit register file and wide data path while leaving
	  pointers at 32 bits for smaller memory footprint.

	  You will need a recent binutils (2.22 or later) with
	  elf32_x86_64 support enabled to compile a kernel with this
	  option set.

config COMPAT
	def_bool y
	depends on IA32_EMULATION || X86_X32
	select ARCH_WANT_OLD_COMPAT_IPC

config COMPAT_FOR_U64_ALIGNMENT
	def_bool COMPAT
	depends on X86_64

config SYSVIPC_COMPAT
	def_bool y
	depends on COMPAT && SYSVIPC

config KEYS_COMPAT
	bool
	depends on COMPAT && KEYS
	default y

endmenu


config HAVE_ATOMIC_IOMAP
	def_bool y
	depends on X86_32

config HAVE_TEXT_POKE_SMP
	bool
	select STOP_MACHINE if SMP

config X86_DEV_DMA_OPS
	bool
	depends on X86_64 || STA2X11

config X86_DMA_REMAP
	bool
	depends on STA2X11

source "net/Kconfig"

source "drivers/Kconfig"

source "drivers/firmware/Kconfig"

source "fs/Kconfig"

source "arch/x86/Kconfig.debug"

source "security/Kconfig"

source "crypto/Kconfig"

source "arch/x86/kvm/Kconfig"

source "lib/Kconfig"<|MERGE_RESOLUTION|>--- conflicted
+++ resolved
@@ -100,11 +100,8 @@
 	select KTIME_SCALAR if X86_32
 	select GENERIC_STRNCPY_FROM_USER
 	select GENERIC_STRNLEN_USER
-<<<<<<< HEAD
 	select HAVE_RCU_USER_QS if X86_64
-=======
 	select HAVE_IRQ_TIME_ACCOUNTING
->>>>>>> fdf9c356
 
 config INSTRUCTION_DECODER
 	def_bool (KPROBES || PERF_EVENTS || UPROBES)
