--- conflicted
+++ resolved
@@ -57,10 +57,7 @@
 int sclp_pci_configure(u32 fid);
 int sclp_pci_deconfigure(u32 fid);
 int memcpy_hsa(void *dest, unsigned long src, size_t count, int mode);
-<<<<<<< HEAD
-=======
 unsigned long sclp_get_hsa_size(void);
 void sclp_early_detect(void);
->>>>>>> d8ec26d7
 
 #endif /* _ASM_S390_SCLP_H */