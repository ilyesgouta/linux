--- conflicted
+++ resolved
@@ -133,30 +133,6 @@
 			#size-cells = <1>;
 			compatible = "xlnx,zynq-slcr", "syscon";
 			reg = <0xF8000000 0x1000>;
-<<<<<<< HEAD
-
-			clocks {
-				#address-cells = <1>;
-				#size-cells = <0>;
-
-				clkc: clkc {
-					#clock-cells = <1>;
-					compatible = "xlnx,ps7-clkc";
-					ps-clk-frequency = <33333333>;
-					fclk-enable = <0>;
-					clock-output-names = "armpll", "ddrpll", "iopll", "cpu_6or4x",
-							"cpu_3or2x", "cpu_2x", "cpu_1x", "ddr2x", "ddr3x",
-							"dci", "lqspi", "smc", "pcap", "gem0", "gem1",
-							"fclk0", "fclk1", "fclk2", "fclk3", "can0", "can1",
-							"sdio0", "sdio1", "uart0", "uart1", "spi0", "spi1",
-							"dma", "usb0_aper", "usb1_aper", "gem0_aper",
-							"gem1_aper", "sdio0_aper", "sdio1_aper",
-							"spi0_aper", "spi1_aper", "can0_aper", "can1_aper",
-							"i2c0_aper", "i2c1_aper", "uart0_aper", "uart1_aper",
-							"gpio_aper", "lqspi_aper", "smc_aper", "swdt",
-							"dbg_trc", "dbg_apb";
-				};
-=======
 			ranges;
 			clkc: clkc@100 {
 				#clock-cells = <1>;
@@ -175,7 +151,6 @@
 						"gpio_aper", "lqspi_aper", "smc_aper", "swdt",
 						"dbg_trc", "dbg_apb";
 				reg = <0x100 0x100>;
->>>>>>> 9dfbff16
 			};
 		};
 
